"""
This module is related to the parsing and manipulation of MCNP input files.

The parser is built on the numjuggler python module.

"""

from __future__ import annotations

"""
Copyright 2019 F4E | European Joint Undertaking for ITER and the Development of
Fusion Energy (‘Fusion for Energy’). Licensed under the EUPL, Version 1.2 or - 
as soon they will be approved by the European Commission - subsequent versions
of the EUPL (the “Licence”). You may not use this work except in compliance
with the Licence. You may obtain a copy of the Licence at: 
    https://eupl.eu/1.2/en/ 
Unless required by applicable law or agreed to in writing, software distributed
under the Licence is distributed on an “AS IS” basis, WITHOUT WARRANTIES OR
CONDITIONS OF ANY KIND, either express or implied. See the Licence permissions
and limitations under the Licence.
"""

import os
import logging
import json
import re
from numjuggler import parser
from numjuggler import likefunc as lf
import pandas as pd
import numpy as np

from f4enix.input.materials import MatCardsList, Material
from f4enix.input.libmanager import LibManager
from f4enix.input.auxiliary import debug_file_unicode
from f4enix.constants import (
    PAT_COMMENT,
    PAT_CARD_KEY,
    PAT_FMESH_KEY,
    PAT_NP,
    UNION_INTERSECT_SYMBOLS,
)
from f4enix.input.d1suned import ReactionFile, IrradiationFile, Reaction
from copy import deepcopy


PAT_MT = re.compile(r"m[tx]\d+", re.IGNORECASE)
PAT_BLANK_LINE = re.compile(r"\n[\s\t]*\n")
ADD_LINE_FORMAT = "         {}\n"


class Input:
    def __init__(
        self,
        cells: dict[str, parser.Card],
        surfs: dict[str, parser.Card],
        materials: MatCardsList,
        transformations: list[parser.Card],
        other_data: list[parser.Card],
        tally_keys: list[int],
        fmesh_keys: list[int],
        header: str,
    ) -> None:
        """Class representing an MCNP input file.

        cells, surfaces, materials and transformations are handled explicitly.
        All other datacards are treated generically for the moment being.
        The parsing is built on the numjuggler python module.

        Parameters
        ----------
        cells: dict[str, parser.Card]
            cleaned numjuggler cards for each cells in the input. keys are the
            number of the cells.
        surfs: dict[str, parser.Card]
            cleaned numjuggler cards for each surface in the input. keys are
            the number of the surfaces.
        materials: MatCardsList
            material cards section of the input.
        transformations: list[parser.Card]
            list of transformation datacards (i.e. TRn)
        other_data: list[parser.Card]
            list of all remaining datacards that are treated in a generic way
        tally_keys: list[int]
            ids of the tallies available in the input
        fmesh_keys: list[int]
            ids of the fmeshes available in the input
        header: str
            header of the input file

        Attributes
        ----------
        cells: dict[str, parser.Card]
            cleaned numjuggler cards for each cells in the input. keys are the
            number of the cells.
        surfs: dict[str, parser.Card]
            cleaned numjuggler cards for each surface in the input. keys are
            the number of the surfaces.
        materials: MatCardsList
            material cards section of the input.
        transformations: list[parser.Card]
            list of transformation datacards (i.e. TRn)
        other_data: list[parser.Card]
            list of all remaining datacards that are treated in a generic way
        tally_keys: list[int]
            ids of the tallies available in the input
        fmesh_keys: list[int]
            ids of the fmeshes available in the input
        header: str
            header of the input file

        Examples
        --------
        The most common way to initiliaze an Input object is from a MCNP input
        file

        >>> from f4enix.input.MCNPinput import Input
        ... # Read the input file
        ... inp = Input.from_input(inpfile)

        >>> inp.cells
        ... # inp.surfs
        {'1': <numjuggler.parser.Card at 0x26535f02a70>,
         '2': <numjuggler.parser.Card at 0x26535f03130>,
         ...
         '128': <numjuggler.parser.Card at 0x26535f48f70>}

        The input can be translated to another library and rewritten to a file

        >>> from f4enix.input.libmanager import LibManager
        ... # Initialize a default nuclear data libraries manager
        ... libmanager = LibManager()
        ... # Translate the input to another library
        ... inp.translate('21c', libmanager)
        ... inp.write(outfile_path)

        Retrieve (and possibly modify) different cards in the input

        >>> print('Cell number 1:')
        ... print(inp.get_cells_by_id([1]))
        ... print('Surfaces number 10 and 20:')
        ... print(inp.get_surfs_by_id([10, 20]))
        ... print('All cells with material M1')
        ... print(inp.get_cells_by_matID(1))
        ... # use this method only if the previous ones
        ... # are not enough
        ... print('Generic way to obtain cards')
        ... print(inp._get_cards_by_id(['SDEF', 'IMP:N,P'], inp.other_data))
        Cell number 1:
        {'1': <numjuggler.parser.Card object at 0x0000026535F02A70>}
        Surfaces number 10 and 20:
        {'10': <numjuggler.parser.Card object at 0x0000026535F491B0>,
        '20': <numjuggler.parser.Card object at 0x0000026535F49390>}
        All cells with material M1
        {'22': <numjuggler.parser.Card object at 0x00000265360E7850>}
        Generic way to obtain cards
        {'SDEF': <numjuggler.parser.Card object at 0x0000026535F4B190>,
        'IMP:N,P': <numjuggler.parser.Card object at 0x0000026535F4A890>}

        Extract a subset of cells depending on some condition and from that
        dump out a minimal working MCNP input that includes all necessary
        surfaces, transformations and materials.

        >>> # --- Extract cells based on material ---
        ... inp = Input.from_input(inpfile)
        ... cells_ids = []  # store here the cells to be extracted
        ... selected_mat = 11
        ... for key, cell in inp.cells.items():
        ...     # get the material of the cell using numjuggler API
        ...     mat = cell._get_value_by_type('mat')
        ...     if mat == selected_mat:
        ...         cells_ids.append(key)
        ... print(cells_ids)
        ... # extract the cells subset to a file
        ... inp.extract_cells(cells_ids, 'outfile.i')

        Get useful summary of the material section of the input in a
        pandas.DataFrame object.

        >>> from f4enix.input.MCNPinput import Input
        ... from f4enix.input.libmanager import LibManager
        ... # Initialize a default nuclear data libraries manager
        ... libmanager = LibManager(xsdir_file='my_xsdir')
        ... inp = Input.from_input(inpfile)
        ... inp.materials.get_info(libmanager, complete=True)
        (                              Atom Fraction  Mass Fraction
        Material Submaterial Element
        m1       1           H             0.021630      -0.019046
                 2           C             0.018920      -0.198524
                 3           N             0.002060      -0.025207
                 4           O             0.027060      -0.378226
                 5           Mg            0.001190      -0.025268
        ...                                     ...            ...
        M29      1           Nb            0.000005      -0.000100
                             Co            0.000041      -0.000500
                             Fe            0.055451      -0.648443
        M30      1           H             0.063398      -0.112140
                             O             0.031622      -0.887860
        [333 rows x 2 columns],
                                    Fraction  Sub-Material Fraction  \
        Material Submaterial Element
        M24      1           Ag       0.000016               0.000016
                             Al       0.000631               0.000631
                             As       0.000023               0.000023
                             Au       0.000009               0.000009
                             Bi       0.000163               0.000163
        ...                                ...                    ...
        m7       2           O        0.033428               1.000000
        m8       1           Be       0.002970               0.034219
        ...
                             Cu                0.944769
                             Ni                0.021012
        m9       1           Be                1.000000
        [333 rows x 3 columns])


        """
        self.cells = cells
        self.surfs = surfs
        self.materials = materials
        self.transformations = transformations
        self.other_data = other_data
        self.tally_keys = tally_keys
        self.fmesh_keys = fmesh_keys
        self.header = header

        # # store also all the original cards for compatibility
        # # with some numjuggler modes
        # cells.extend(surfs)
        # cells.extend(data)

    @classmethod
    def from_input(cls, inputfile: os.PathLike) -> Input:
        """Generate an Input object from an MCNP input text file using
        numjuggler as a parser

        Parameters
        ----------
        inputfile : os.PathLike
            input file

        Returns
        -------
        Input
            Input object
        """
        cells, surfaces, data, header = _get_input_arguments(inputfile)
        cells = cls._to_dict(cells)
        surfs = cls._to_dict(surfaces)

        (
            materials,
            transformations,
            other_data,
        ) = cls._parse_data_section(cls, data)

        # get a list of the tally keys
        tally_keys = []
        fmesh_keys = []
        for key, card in other_data.items():
            if card.dtype == "Fn":
                tally_keys.append(card.name)
            elif PAT_FMESH_KEY.match(key):
                fmesh_keys.append(card.name)

        return cls(
            cells,
            surfs,
            materials,
            transformations,
            other_data,
            tally_keys,
            fmesh_keys,
            header,
        )

    def write(self, outfilepath: os.PathLike, wrap: bool = False) -> None:
        """write the input to a file

        Parameters
        ----------
        outfilepath : os.PathLike
            path to the output file
        wrap : bool
            if true the text is wrapped at 80 char. May cause slowdowns
        """
        logging.info("Writing to {}".format(outfilepath))

        self.write_blocks(
            outfilepath,
            wrap,
            self.cells,
            self.surfs,
            self.materials,
            self.header,
            self.transformations,
            self.other_data,
        )

        logging.info("File was written correctly")

    def merge(self, other_inp: Input, ensure_updated_dicts: bool = False) -> None:
        """Merge the input with another input object

        Parameters
        ----------
        other_inp : Input
            input to be merged
        ensure_updated_dicts : bool
            if True, the keys of both inputs are updated. This may not be needed
            in certain applications and can be set to false if it is sure that
            the keys are already up to date. Default is False.
        """
        if ensure_updated_dicts:
            self._update_card_keys()
            other_inp._update_card_keys()

        self._safe_dict_update(self.cells, other_inp.cells)
        self._safe_dict_update(self.surfs, other_inp.surfs)
        self.materials.extend(other_inp.materials.materials)
        self._safe_dict_update(self.transformations, other_inp.transformations)
        # I do not want to stop merging for 2 SDEF cards for instance
        self.other_data.update(other_inp.other_data)
        # ignore duplicated keys for these for the moment being
        self.tally_keys.extend(other_inp.tally_keys)
        self.fmesh_keys.extend(other_inp.fmesh_keys)

    @staticmethod
    def _safe_dict_update(original_dict: dict, ext_dict: dict):
        for key, val in ext_dict.items():
            if key in original_dict.keys():
                raise KeyError("Duplicated card entry: " + key)
            original_dict[key] = val

    def _update_card_keys(self) -> None:
        """This function is pretty costly but it allows to ensure that cards
        values and cards keys are consistent. It useful for instance after
        a renumbering operation
        """
        newcells = {}
        newsurfs = {}
        newdata = {}
        newtrans = {}
        for cards, newset in zip(
            [self.cells, self.surfs, self.other_data, self.transformations],
            [newcells, newsurfs, newdata, newtrans],
        ):
            for card in cards.values():
                key = _get_card_key(card)
                newset[key] = card
        # update all dicts
        self.cells = newcells
        self.surfs = newsurfs
        self.other_data = newdata
        self.transformations = newtrans

    def renumber(
        self,
        cells: int = None,
        surfs: int = None,
        universes: int = None,
        translations: int = None,
        renum_all: int = None,
        update_keys: bool = False,
    ) -> None:
        """Renumber cards of the input files. Either all cards can be renumbered
        using the renum_all parameter or onnly a subset between cells, surfs,
        universes and translations. Materials are not supported for the time
        being.

        Parameters
        ----------
        cells : int, optional
            offset to be used for cells, by default None
        surfs : int, optional
            offset to be used for surfaces, by default None
        universes : int, optional
            offset to be used for universes, by default None
        translations : int, optional
            offset to be used for translations, by default None
        renum_all : int, optional
            offset to be used for all supported cards, by default None. It will
            trump all other specified offsets.
        update_keys : bool, optional
            if True, the keys of the different dictionaries are updated according
            to the new numbering. This is useful if more operations are needed
            on the file. If the file will be directly written after renumbering
            though, this costly operation is unnecessary. Default is False.
        """
        if renum_all is not None:
            # assign the same value to all the other variables
            cells = surfs = universes = translations = renum_all
        # for the moment do not care about logging the changes
        # see here https://github.com/travleev/numjuggler/blob/e7659eb5abe54d84e3982e8fa0775ad5caf3a04a/numjuggler/main.py#L1423
        maps = {}
        for offset, card_type in zip(
            [cells, surfs, universes, translations],
            ["cel", "sur", "u", "tr"],
        ):
            if offset is not None:
                # renumber only requested cards
                maps[card_type] = lf.LikeFunction()
                maps[card_type].default = lf.add_func(int(offset))
                # do not modify zero numbers (important for material
                # numbers)
                maps[card_type].mappings[lf.Range(0)] = lf.const_func(0)
                maps[card_type].doc = f"Function for {offset} from command line"
        for cards in [self.cells, self.surfs, self.other_data, self.transformations]:
            for card in cards.values():
                card.apply_map(maps)

        if update_keys:
            self._update_card_keys()

    def translate(self, newlib: str, libmanager: LibManager) -> None:
        """
        Translate the input to another library

        Parameters
        ----------
        newlib : dict | str
            There are a few ways that newlib can be provided:

            1) str (e.g. 31c), the new library to translate to will be the
            one indicated;

            2) dic (e.g. {'98c' : '99c', '31c: 32c'}), the new library is
            determined based on the old library of the zaid

            3) dic (e.g. {'98c': [list of zaids], '31c': [list of zaids]}),
            the new library to be used is explicitly stated depending
            on the zaidnum.

        libmanager : libmanager.LibManager
            Library manager for the conversion.

        Returns
        -------
        None.

        """

        try:
            if newlib[0] == "{":
                # covert the dic
                newlib = json.loads(newlib)
        except KeyError:
            # It is already a dict, pass
            pass

        self.update_zaidinfo(libmanager)
        self.materials.translate(newlib, libmanager)

    def update_zaidinfo(self, lib_manager: LibManager):
        """
        This methods allows to update the in-line comments for every zaids
        containing additional information

        Parameters
        ----------
        lib_manager : libmanager.LibManager
            Library manager for the conversion.

        Returns
        -------
        None.

        """

        self.materials.update_info(lib_manager)

    @staticmethod
    def set_cell_void(cell: parser.Card) -> None:
        if cell.ctype == 3 and cell.get_m() != 0:
            cell.hidden["~"][0] = ""
            cell._set_value_by_type("mat", 0)
            cell._Card__m = 0  # necessary for the get val
        else:
            logging.warning(f"cell {cell.name} is either already void or not a cell")

    @staticmethod
    def _print_cards(cards: dict[str, parser.Card], wrap: bool = False) -> list[str]:
        text = []
        for _, card in cards.items():
            text_candidate = card.card(wrap=wrap).strip("\n") + "\n"
            # avoid blank lines
            text_candidate = PAT_BLANK_LINE.sub("\n", text_candidate)
            text.append(text_candidate)
        return text

    @staticmethod
    def _to_dict(cards: list[parser.Card]) -> dict[str, parser.Card]:
        new_cards = {}
        flag_add = False
        for card in cards:
            card.get_values()
            try:
                key = card.name
                key = _get_card_key(card)
                if key in new_cards.keys():
                    raise KeyError("Duplicated card entry: " + key)

            except AttributeError:
                # This means that this is a fake card just made by comments
                # it should be merged with the following card

                # this is true for comments, but sometimes it happens also
                # with real cards due to bugs in numjuggler

                # let's first check if it is a comment
                if PAT_COMMENT.match(card.lines[0]) is not None:
                    comment = card.lines
                    flag_add = True
                    continue
                # and then if it is a proper card
                else:
                    key = card.card().split()[0].upper()
                    if key in new_cards.keys():
                        raise KeyError("Duplicated card entry: " + key)

            if flag_add:
                comment.extend(card.lines)
                card.lines = comment
                card.get_input()
                card.get_values()
                flag_add = False

            new_cards[key] = card

        return new_cards

    @staticmethod
    def _get_cards_by_id(ids: list[str], cards: dict) -> dict[str, parser.Card]:
        selected_cards = {}
        for id_card in ids:
            try:
                selected_cards[id_card] = cards[id_card]
            except KeyError:
                try:
                    # sometimes it may be with an asterisk
                    selected_cards["*" + id_card] = cards["*" + id_card]
                except KeyError:
                    raise KeyError("The card is not available in the input")

        return selected_cards

    def get_cells_by_id(
        self, ids: list[int], make_copy: bool = False
    ) -> dict[str, parser.Card]:
        """given a list of cells id return a dictionary of such cells

        Parameters
        ----------
        ids : list[int]
            cells id to be extracted
        make_copy : bool
            if True, makes a deepcopy of the cells instead of working on the
            original ones. Default is False.

        Returns
        -------
        dict
            extracted cells
        """
        str_ids = []
        for id in ids:
            str_ids.append(str(id))
        if make_copy:
            return deepcopy(self._get_cards_by_id(str_ids, self.cells))
        else:
            return self._get_cards_by_id(str_ids, self.cells)

    def get_surfs_by_id(self, ids: list[int]) -> dict[str, parser.Card]:
        """given a list of surfaces id return a dictionary of such surfaces

        Parameters
        ----------
        ids : list[int]
            cells id to be extracted

        Returns
        -------
        dict
            extracted surfaces
        """
        str_ids = []
        for id in ids:
            str_ids.append(str(id))
        return self._get_cards_by_id(str_ids, self.surfs)

    def get_materials_subset(self, ids: list[str] | str) -> MatCardsList:
        """given a list of material ids generate a new MatCardsList with
        the requested subset

        Parameters
        ----------
        ids : Union(list[str]), str)
            ids of the materials to put into the subset

        Returns
        -------
        MatCardsList
            new materials subset
        """
        if type(ids) is str:
            return self.materials[ids.upper()]
        else:
            materials = []
            for id_mat in ids:
                materials.append(self.materials[id_mat.upper()])
            return MatCardsList(materials)

    def get_data_cards(self, ids: list[str] | str) -> dict[str, parser.Card]:
        """Get a tranformation card or an other data card by its key.

        For the moment, transformation cards mixed with other data cards is
        not supported.

        Parameters
        ----------
        ids : list[str] | str
            keys of the cards to retrieve

        Returns
        -------
        dict[str, parser.Card]
            retrieved cards
        """
        if type(ids) is str:
            ids = [ids]

        try:
            cards = self._get_cards_by_id(ids, self.other_data)
        except KeyError:
            cards = self._get_cards_by_id(ids, self.transformations)

        return cards

    def _parse_data_section(
        self, cards: list[parser.Card]
    ) -> tuple[MatCardsList, list[parser.Card], list[parser.Card]]:
        # first of all correct numjuggler parser
        cards = self._to_dict(cards)

        materials = []  # store here the materials
        transformations = {}  # store translations
        other_data = {}  # store here the other data cards

        for key, card in cards.items():
            key = self._clean_card_name(key)
            try:
                if card.values[0][1] == "mat":
                    if PAT_MT.match(card.lines[0]) or PAT_MT.match(card.lines[-1]):
                        # mt or mx cards should be added to the previous
                        # material
                        materials[-1].add_mx(card)
                    else:
                        materials.append(Material.from_text(card.lines))

                elif card.dtype == "TRn":
                    transformations[key] = card

                else:
                    other_data[key] = card

            except IndexError:
                # this means that there were no values
                other_data[key] = card

        return MatCardsList(materials), transformations, other_data

    def extract_cells(
        self,
        cells: list[int],
        outfile: os.PathLike,
        renumber_offsets: dict = None,
        keep_universe: bool = True,
        extract_fillers: bool = True,
    ):
        """given a list of cells, dumps a minimum MCNP working file.

        The file will includes all the requested cells, defined surfaces,
        materials and translations.

        Parameters
        ----------
        cells : list[int]
            desired list of cells
        outfile : os.PathLike
            path to the file where the MCNP input needs to be dumped
        renumber_offsets : dict, optional
            apply the self.renumber() function to the extracted input.
            the dict will be passed as keyargs to the function.
            Default is None.
        keep_universe: bool
            If True keeps the 'U=' key in the cell cards, otherwise that is
            removed. Default is True.
        extract_fillers: bool
            if True extract also the cells belonging to a universe that is
            used in a 'FILL=' keyword. This happens recursively. default is
            True.
        """
        logging.info("write MCNP reduced input")

        if renumber_offsets is not None or not keep_universe:
            make_copy = True
        else:
            make_copy = False

        cells_cards, surfs, materials = self._extraction_function(
            cells, keep_universe, extract_fillers, make_copy=make_copy
        )

        newinput = Input(
            cells_cards,
            surfs,
            materials,
            deepcopy(self.transformations),
            deepcopy(self.other_data),
            self.tally_keys,
            self.fmesh_keys,
            self.header,
        )

        if renumber_offsets is not None:
            newinput.renumber(**renumber_offsets)

        newinput.write(outfile)

    @staticmethod
    def write_blocks(
        outfile: os.PathLike,
        wrap: bool,
        cells_cards: dict[str, parser.Card],
        surfs: dict[str, parser.Card],
        materials: MatCardsList,
        header: list[str] = None,
        trans: dict[str, parser.Card] = None,
        other_data: dict[str, parser.Card] = None,
    ):
        """Writes F4Enix dicts of cells, surfaces and data cards.
        The method receives cells, surfaces, materials F4Enix dicts and
        optionally header, transformation and other data F4Enix dicts and
        prints the MCNP input

        Parameters
        ----------
        outfile : os.PathLike
            path of the MCNP input that will be printed
        wrap : bool
            flag to check if the input should be wrapped to 80 characters per
            line
        cells_cards : dict[str, parser.Card]
            F4Enix dict of cells
        surfs : dict[str, parser.Card]
            F4Enix dict of surfaces
        materials : MatCardsList
           MatCardsList object including the materials objects to be printed
        header : list[str], optional
            list of lines of header of MCNP input, by default None
        trans : dict[str, parser.Card], optional
            F4Enix dict of transformations, by default None
        other_data : dict[str, parser.Card], optional
            fEnix dict of MCNP data cards, by default None
        """

        with open(outfile, "w") as outfile:
            # Add the header lines
            if header is not None:
                for line in header:
                    outfile.write(line)
            else:
                outfile.write("C\n")
            # Add the cells
            outfile.writelines(Input._print_cards(cells_cards, wrap=wrap))
            # Add a break
            outfile.write("\n")
            # Add the surfaces
            outfile.writelines(Input._print_cards(surfs, wrap=wrap))
            # Add a break
            outfile.write("\n")
            # Add materials
            if materials is not None and len(materials.matdic) > 0:
                outfile.write(materials.to_text() + "\n")
            # other data is not mandatory to be written
            if other_data is not None:
                outfile.writelines(Input._print_cards(other_data, wrap=wrap))
            outfile.writelines(Input._print_cards(trans))

    def _extraction_function(
        self,
        cells: list[int],
        keep_universe: bool = True,
        extract_fillers: bool = True,
        make_copy: bool = False,
    ):
        logging.info("Collecting the cells, surfaces, materials and transf.")
        cset = set(cells)

        # first, get all surfaces needed to represent the cn cell.
        sset = set()  # surfaces
        mset = set()  # material
        # tset = set()  # transformations
        self._collect_hash_uni(cset, extract_fillers)

        # sort the set
        cset = list(cset)
        try:
            cset.sort()
        except TypeError:
            # if the list is not sortable, it means that it is a list of strings
            # and we need to convert it to integers
            logging.warning(
                "The list of cell ids are not int (strings?). Trying to convert it."
            )
            cset = [int(c) for c in cset]
            cset.sort()

        # create a copy if modifications are needed on the cells
        if make_copy:
            cells_cards = self.get_cells_by_id(cset, make_copy=True)
        else:
            cells_cards = self.get_cells_by_id(cset)

        # Get all surfaces and materials
        for i, (_, cell) in enumerate(cells_cards.items()):
            for v, t in cell.values:
                if t == "sur":
                    sset.add(v)
                elif t == "mat":
                    if int(v) != 0:  # void material is not defined in a card
                        mset.add("M" + str(v))

            if not keep_universe and cell.values[0][0] in cells:
                Input.remove_u(cells_cards[_])

        # Do not bother for the moment in selecting also the transformations

        #                     elif t == 'tr':
        #                         tset.add(v)

        # # final run: for all cells find surfaces, materials, etc.
        # for key, surf in self.surfs.items():
        #     if key in sset:
        #         # surface card can refer to tr
        #         for v, t in surf.values:
        #             if t == 'tr':
        #                 tset.add(v)
        # order surfaces
        sset = list(sset)
        sset.sort()
        # get surfaces dict
        surfs = self.get_surfs_by_id(sset)
        # get materials dict
        materials = self.get_materials_subset(mset)

        return cells_cards, surfs, materials

    def _collect_hash_uni(self, cset: set, extract_fillers: bool):
        # duplicate the final set and work on a dynamic set that contains only
        # new cells at each loop
        cell_set = deepcopy(cset)

        # next runs: find all other cells:
        again = True
        while again:
            again = False
            new_set = set()
            uni_set = set()
            # loop over cells to extract
            for cell_num in cell_set:
                c = self.cells[str(cell_num)]
                # get hash cells in the cells that have to be extracted
                cref = c.get_refcells()
                # add the hash cells to extraction list
                new_set |= cref
                # collect universes in the definition of cells
                if extract_fillers:
                    fill = c.get_f()
                    if fill is not None:
                        uni_set.add(fill)
            # if one wants to extract also lower levels, loop over universes
            # and collect their cells
            if extract_fillers:
                for _, c in self.cells.items():
                    if c.get_u() in uni_set:
                        new_set.add(c.values[0][0])
            # get the new set with the cells to be checked
            cell_set = new_set - cell_set
            # check if loop is to be repeated
            if cell_set:
                again = True
                cset |= cell_set

    def extract_universe(
        self,
        universe: int,
        outfile: os.PathLike,
        renumber_offsets: dict = None,
        keep_universe: bool = False,
    ):
        """Dumps a minimum MCNP working file that
        includes all the cells, surfaces, materials and
        translations of the universe. The resulting file doesn't have the universe
        keyword in the cell definitions

        Parameters
        ----------
        universe : int
            universe id to be extracted
        outfile : os.PathLike
            path to the file where the MCNP input needs to be dumped
        renumber_offsets : dict, optional
            apply the self.renumber() function to the extracted input.
            the dict will be passed as keyargs to the function.
            Default is None.
        keep_universe : bool
            determines if the u=... card should be kept or not in cells'
            definitions. Defult is False.
        """
        cell_ids_to_extract = []
        for cell_id, cell in self.cells.items():
            cell_universe = cell.get_u()

            if cell_universe == universe:
                cell_ids_to_extract.append(cell.values[0][0])

        self.extract_cells(
            cells=cell_ids_to_extract,
            outfile=outfile,
            renumber_offsets=renumber_offsets,
            keep_universe=keep_universe,
        )

    @staticmethod
    def _clean_card_name(key: str) -> str:
        # this is to clean cases like:
        # *TR1 -> TR1
        # F6:N,P -> F6
        try:
            newkey = PAT_CARD_KEY.search(key).group()
        except AttributeError:
            logging.debug("the following key was not cleaned: " + key)
            newkey = key

        return newkey

    def get_cells_by_matID(
        self, matID: int, deepcopy_flag: bool = True
    ) -> dict[str, parser.Card]:
        """Given a material ID return a dictionary {key, card} of all
        the cells to which that material is assigned to.

        The cells that are returned are deepcopies of the original ones.

        Parameters
        ----------
        matID : int
            material ID to filter the cells
        deepcopy_flag: bool
            if False, the cells are not copied. Default is True

        Returns
        -------
        dict[int, parser.Card]
            cells to which the material is assigned to
        """
        logging.debug("get cells for material {} requested".format(matID))
        filtered_cells = {}
        for key, cell in self.cells.items():
            if cell._get_value_by_type("mat") == int(matID):
                if deepcopy_flag:
                    filtered_cells[key] = deepcopy(cell)
                else:
                    filtered_cells[key] = cell
        return filtered_cells

    def scale_densities(self, factor: float) -> None:
        """Scale the density values of all cells by the same factor. Void
        cells are ignored. Resulting density will be equal to
        original_density*factor

        Parameters
        ----------
        factor : float
            scaling factors for the densities
        """
        for _, cell in self.cells.items():
            if not cell._get_value_by_type("mat") == 0:
                density = cell.get_d()
                newdensity = "{:.5e}".format(density * factor)
                cell.set_d(newdensity)

    def get_cells_summary(self) -> pd.DataFrame:
        """Get a summary of infos for each cell

        A DataFrame is returned where for each cell is listed the material,
        density, universe and filler is present.

        Returns
        -------
        pd.DataFrame
            Summary of cells info
        """
        rows = []
        for key, cell in self.cells.items():
            row = {"cell": int(key)}
            row["material"] = cell.get_m()
            row["density"] = cell.get_d()
            row["universe"] = cell.get_u()
            row["filler"] = cell.get_f()
            rows.append(row)

        df = pd.DataFrame(rows)
        return df.set_index("cell").sort_index()

    def _get_tally_cards(
        self,
        idx: int,
    ) -> list[str]:
        keys = []
        pat = re.compile(r"F[a-zA-Z]*{}$".format(idx))
        for key, _ in self.other_data.items():
            if pat.match(key) is not None:
                keys.append(key)
        return keys

    def _retrieve_input(self, tag: str) -> str:
        # get the FC comment excluding the FC tag
        comment_line = self.other_data[tag].input[0]
        inp = comment_line.replace(tag, "").strip()
        inp = inp.replace(tag.lower(), "").strip()
        return inp

    def get_tally_summary(self, fmesh: bool = False) -> pd.DataFrame:
        """Get a summary of the tallies defined in the input

        Both normal tallies and fmeshes can be requested. For each tally the
        number, particle, description and multiplier are listed (if available)

        Parameters
        ----------
        fmesh : bool, optional
            if True produced a summary for the fmehses instead of for the
            normal tallies, by default False

        Returns
        -------
        pd.DataFrame
            summary info on defined tallies

        """

        if fmesh:
            tag_tally = "FMESH"
            tallies = self.fmesh_keys
        else:
            tag_tally = "F"
            tallies = self.tally_keys

        rows = []
        for key in tallies:
            desc = pd.NA
            particle = pd.NA
            multiplier = None
            card_keys = self._get_tally_cards(key)
            for aux_key in card_keys:
                if aux_key[:2] == "FC":
                    desc = self._retrieve_input(aux_key)
                elif aux_key == tag_tally + str(key):
                    line = self.other_data[aux_key].input[0]
                    particle = PAT_NP.search(line).group().upper().strip(":")
                elif aux_key[:2] == "FM":
                    multiplier = self._retrieve_input(aux_key).split()

            row = {"Tally": key, "Particle": particle, "Description": desc}

            if multiplier is not None:
                row["Normalization"] = multiplier[0]
                if len(multiplier) > 1:
                    row["Other multipliers"] = multiplier[1:]
                else:
                    row["Other multipliers"] = pd.NA
            else:
                row["Normalization"] = pd.NA
                row["Other multipliers"] = pd.NA

            rows.append(row)

        return pd.DataFrame(rows).set_index("Tally").sort_index()

    def replace_material(
        self,
        new_mat_id: int,
        new_density: str,
        old_mat_id: int,
        u_list: list[int] = None,
    ) -> None:
        """Replace a material and density in the input with other values.

        Parameters
        ----------
        new_mat_id : int
            id of the new material (0 for void)
        new_density : str
            new value for the density (including sign)
        old_mat_id : int
            id of the material to be repèlaced
        u_list : list[int]
            change the material only if cells belong to one of the universes
            in the list. By default is None, all cells are affected.

        Raises
        ------
        NotImplementedError
            The capability to switch from a void cell to a filled cell is not
            implemented yet. Viceversa is possible.
        """
        if old_mat_id == 0:
            raise NotImplementedError("Cannot change a void cell")

        for _, cell in self.cells.items():
            in_universe = False
            # check if universe is a parameter
            if u_list is not None:
                if cell.get_u() in u_list:
                    in_universe = True
            else:
                # always in universe, default is always
                in_universe = True

            # If the material needs change and in universe
            if cell.get_m() == old_mat_id and in_universe:
                # Void needs to be handle in a specific way
                if new_mat_id == 0:
                    Input.set_cell_void(cell)
                else:
                    cell._set_value_by_type("mat", new_mat_id)
                    cell._Card__m = new_mat_id  # necessary for the get val
                    cell.set_d(new_density)

    @staticmethod
    def add_surface(
        cell: parser.Card,
        add_surface: int,
        new_cell_num: int = None,
        mode: str = "intersect",
        inplace: bool = True,
    ) -> parser.Card:
        """Adds a surface to cell's definition as union or intersection.

        Parameters
        ----------
        cell : parser.Card
            numjuggler cell card to which the surface will be added
        add_surface : int
            the surface number to be added to cell's definition. It should
            include the sign.
        new_cell_num : int, optional
            new number of the cell after the addition of the surface to cell's
            definition, by default None. If a new number is specified, the
            modifications are done on a copy of the original cell, otherwise
            these are done inplace.
        mode : str, optional
            can be 'union' or 'intersect', it tells the operation with which the
            surface is added to cell's definition, by default 'intersect'
        inplace: bool
            if False a deepcopy is created. By default is True.

        Returns
        -------
        parser.Card
            numjuggler card of the modified cell
        """
        if add_surface >= 0:
            template_addition = (
                UNION_INTERSECT_SYMBOLS[mode]
                + "{:<"
                + str(len(str(add_surface)))
                + "} "
            )
        else:
            template_addition = (
                UNION_INTERSECT_SYMBOLS[mode]
                + "-{:<"
                + str(len(str(add_surface)) - 1)
                + "} "
            )

        new_cell = Input._add_symbol_to_cell_input(
            cell, template_addition, inplace=inplace
        )

        for k in range(len(new_cell.values) - 1, -1, -1):
            if new_cell.values[k][1] == "sur" or new_cell.values[k][1] == "cel":
                break

        new_cell.values.insert(k + 1, (abs(add_surface), "sur"))

        if new_cell_num is not None:
            new_cell.name = new_cell_num
            new_cell._set_value_by_type("cel", new_cell_num)

        return new_cell

    @staticmethod
    def hash_cell(
        cell: parser.Card,
        hash_id: int,
        new_cell_num: int = None,
        inplace: bool = True,
    ) -> parser.Card:
        """Hash a cell to a new cell number and update the hash dictionary.

        Parameters
        ----------
        cell : parser.Card
            numjuggler cell card to be hashed
        hash_id : int
            id of the hash cell.
        new_cell_num : int, optional
            new cell number to which the cell will be hashed. By default is None
        inplace : bool, optional
            if False a deepcopy is created. By default is True.
        """
        template_addition = "#{:<" + str(len(str(hash_id)) - 1) + "} "
        new_cell = Input._add_symbol_to_cell_input(
            cell, template_addition, inplace=inplace
        )
        # add the hash cell to the cell values
        for k in range(len(new_cell.values) - 1, -1, -1):
            if new_cell.values[k][1] == "sur" or new_cell.values[k][1] == "cel":
                break

        new_cell.values.insert(k + 1, (hash_id, "cel"))

        # renumber the cell if requested
        if new_cell_num is not None:
            new_cell.name = new_cell_num
            new_cell._set_value_by_type("cel", new_cell_num)

        return new_cell

    def hash_multiple_cells(self, hash_dict: dict[int, int]) -> None:
        """all keys in the hash dict correspond to hash cells to be added
        to the cells inlcuded in the hash dict value.

        Parameters
        ----------
        hash_dict : dict[int, int]
            info on the cells to hash and with what

        """
        for hash_id, cells in hash_dict.items():
            for cell_num in cells:
                cell = self.cells[str(cell_num)]
                self.hash_cell(cell, hash_id, inplace=True)

    @staticmethod
    def _add_symbol_to_cell_input(
        cell: parser.Card,
        add_symbol: str,
        inplace: bool = True,
    ) -> parser.Card:

        if inplace:
            new_cell = cell
        else:
            new_cell = deepcopy(cell)

        # Introduce parentheses before the third word in the first row
        first_row = new_cell.input[0].split()

        if new_cell.get_m() == 0:
            first_row[2] = "(" + first_row[2]
        else:
            first_row[3] = "(" + first_row[3]

        new_cell.input[0] = " ".join(first_row)

        # Check all rows if there are letters in the row
        for i, line in enumerate(new_cell.input):
            row = line.split()
            keywords = False
            for m, words in enumerate(row):
                if any(c.isalpha() for c in words):
                    param_cards_idx = m
                    keywords = True
                    break
            if not keywords:
                param_cards_idx = len(row)
            if keywords or (not keywords and i == len(new_cell.input) - 1):
                row.insert(param_cards_idx, ") " + add_symbol)
                new_cell.input[i] = " ".join(row)

                if new_cell.input[i][:5] != "     " and i != 0:
                    new_cell.input[i] = "     " + new_cell.input[i]
                break

        return new_cell

    @staticmethod
    def remove_u(cell: parser.Card) -> None:
        """given a cell, it removes the universe option from its definition.

        Parameters
        ----------
        cell : parser.Card
            cell from which the universe has to be removed

        """
        # initialize new input list
        new_input = []
        # remove universe option from input template
        for input_part in cell.input:
            new_input.append(re.sub(r"[uU]=\{:<\d+\}", "", input_part))

        # assign new input to cell
        cell.input = new_input
        # remove value associated to the universe in 'values'
        for b, (t, v) in enumerate(cell.values):
            if v == "u":
                cell.values.pop(b)
                break
        # reset universe private value (i know this is not a good practice, tbd)
        cell._Card__u = None

    def add_F_tally(
        self,
        tally_ID: int,
        particles: list[str],
        cells: list[int],
        add_total: bool = False,
        energies: list[float] = None,
        description: str = None,
        multiplier: str = None,
        add_SD: bool = True,
    ) -> str:
        """Add a F-tally to the input

        Parameters
        ----------
        tally_ID : int
            tally ID
        particles : list[str]
            particle to tally
        cells : list[int]
            list of cells to tally
        add_total : bool, optional
            if True adds the total tally, by default False
        energies : list[float], optional
            list of energies for the tally, by default None
        description : str, optional
            description of the tally, by default None
        multiplier : str, optional
            multiplier of the tally, by default None
        add_SD : bool, optional
            if True adds the SD 1 card, by default True
        """
        # Add the tally card
        tally_ID = int(tally_ID)
        particles_str = particles[0]
        if len(particles) > 1:
            for particle in particles[1]:
                particles_str += "," + particle
        # add description if available
        if description is not None:
            line = [f"FC{tally_ID} {description}\n"]
            self.other_data[f"FC{tally_ID}"] = parser.Card(line, 5, -1)
        # tally main body
        lines = [f"F{tally_ID}:{particles_str}\n"]
        # --- add cells ---
        if add_total:
            # ensure it is a list
            cells = list(cells)
            cells.append("T")
        cell_lines = _fix_width_write(cells)
        lines.extend(cell_lines)
        self.other_data[f"F{tally_ID}"] = parser.Card(lines, 5, -1)
        # add energies if requested
        if energies is not None:
            lines = [f"E{tally_ID}\n"]
            lines.extend(_fix_width_write(energies))
            self.other_data[f"E{tally_ID}"] = parser.Card(lines, 5, -1)
        # add SD if requested
        if add_SD:
            repetitions = len(cells) - 1
            lines = [f"SD{tally_ID} 1 {repetitions}R\n"]
            self.other_data[f"SD{tally_ID}"] = parser.Card(lines, 5, -1)
        # add multiplier if available
        if multiplier is not None:
            line = [f"FM{tally_ID} {multiplier}\n"]
            self.other_data[f"FM{tally_ID}"] = parser.Card(line, 5, -1)

        return

    def add_stopCard(self, nps: int = 1e7):
        """
        Add STOP card

        Parameters
        ----------
        nps : int
            number of particles to simulate. Default 1e7

        Returns
        -------
        None.

        """

        line = "NPS " + str(int(nps)) + " \n"

        card = parser.Card([line], 5, -1)
        self.other_data["NPS"] = card


class D1S_Input(Input):
    def __init__(
        self,
        *args,
        irrad_file: IrradiationFile = None,
        reac_file: ReactionFile = None,
    ) -> None:
        """Children of the :py:class:`Input`.

        it includes also the reaction and irradiation files necessary for a
        D1S-UNED run and defines additional methods related to them.

        Parameters
        ----------
        args : list
            list of arguments to be passed to the super constructor.
        irrad_file : IrradiationFile, optional
            irradiation file object, by default None
        reac_file : ReactionFile, optional
            readtion file object, by default None

        Attributes
        ----------
        irrad_file : IrradiationFile
            irradiation file object
        reac_file : ReactionFile
            readtion file object

        Examples
        --------
        translate the input defining an activation and transport library.
        the reaction file will be used to identify to which isotopes the
        activation library has to be assigned.

        >>> from f4enix.input.MCNPinput import D1S_Input
        ... from f4enix.input.libmanager import LibManager
        ... d1s_inp = D1S_Input.from_input('d1stest.i', irrad_file='irr_test',
        ...                                reac_file='reac_fe')
        ... d1s_inp.smart_translate('99c', '00c', LibManager())
        """

        super().__init__(*args)
        self.irrad_file = irrad_file
        self.reac_file = reac_file

    @classmethod
    def from_input(
        cls,
        inputfile: os.PathLike,
        irrad_file: os.PathLike = None,
        reac_file: os.PathLike = None,
    ) -> D1S_Input:
        """Generate a D1S-UNED input file.

        this includes also the reaction and irradiation files.

        Parameters
        ----------
        inputfile : os.PathLike
            path to the MCNP input (D1S)
        irrad_file : os.PathLike, optional
            path to the irradiation file, by default None (no file associated)
        reac_file : os.PathLike, optional
            path to the reaction file, by default None (no file associated)

        Returns
        -------
        D1S_Input
            generated D1S_Input object
        """
        cells, surfaces, data, header = _get_input_arguments(inputfile)
        cells = cls._to_dict(cells)
        surfs = cls._to_dict(surfaces)

        (
            materials,
            transformations,
            other_data,
        ) = cls._parse_data_section(cls, data)

        # get a list of the tally keys
        tally_keys = []
        fmesh_keys = []
        for key, card in other_data.items():
            if card.dtype == "Fn":
                tally_keys.append(card.name)
            elif PAT_FMESH_KEY.match(key):
                fmesh_keys.append(card.name)

        if irrad_file is not None:
            irrad_file = IrradiationFile.from_text(irrad_file)
        if reac_file is not None:
            reac_file = ReactionFile.from_text(reac_file)

        return cls(
            cells,
            surfs,
            materials,
            transformations,
            other_data,
            tally_keys,
            fmesh_keys,
            header,
            irrad_file=irrad_file,
            reac_file=reac_file,
        )

    def get_potential_paths(self, libmanager: LibManager, lib: str) -> list[Reaction]:
        """Given an activation library, return a list of all possible reactions
        paths foreseen by the libmanager that can originate from the material
        section of the input.

        Parameters
        ----------
        libmanager : LibManager
            Handlers of cross sections operations
        lib : str
            activation library to be used (e.g. 99c)

        Returns
        -------
        list[Reaction]
            list of Reaction objects describing all possible paths included in
            LibManager
        """
        reactions = []
        for material in self.materials.materials:
            for submat in material.submaterials:
                for zaid in submat.zaidList:
                    parent = zaid.element + zaid.isotope
                    zaidreactions = libmanager.get_reactions(lib, parent)
                    # if len(zaidreactions) > 0:
                    #     # it is a parent only if reactions are available
                    #     parentlist.append(parent)
                    for MT, daughter in zaidreactions:
                        reactions.append((parent, MT, daughter))
                        # daughterlist.append(daughter)

        reactions = list(set(reactions))
        reactions.sort()
        # --- Build the reactions and reaction file ---
        reaction_list = []
        for parent, MT, daughter in reactions:
            parent = parent + "." + lib
            # Build a comment
            _, parent_formula = libmanager.get_zaidname(parent)
            if daughter[-3:] == "900":
                # Then it is metastable
                _, daughter_formula = libmanager.get_zaidname(daughter[:-3])
                daughter_formula += "m"
            else:  # ground state
                _, daughter_formula = libmanager.get_zaidname(daughter)
            comment = "{} -> {}".format(parent_formula, daughter_formula)

            rx = Reaction(parent, MT, daughter, comment=comment)
            reaction_list.append(rx)

        return reaction_list

    def get_reaction_file(
        self, libmanager: LibManager, lib: str, set_as_attribute: bool = True
    ) -> ReactionFile:
        """
        Get a reaction file suitable for the input.

        The reaction file is built selecting from all the possible reaction
        paths that can originate in the model due to its material cards only
        the reactions that lead to a daughter listed in the irradiation file.
        By default this is added as the reac_file for the input.

        Parameters
        ----------
        libmanager : LibManager
            Object handling all cross-sections related operations.
        lib : str
            library suffix to be used.
        set_as_attribute: bool
            if True (default) the reactionfile is saved as the self.reac_file

        Returns
        -------
        ReactionFile
            Object representing the react file for D1S.

        Raises
        ------
        ValueError
            if no irradiation files have been assigned yet to the input

        """
        # irrad file is necessary for this operation
        # recover all available daughters
        if self.irrad_file is None:
            raise ValueError("irrad_file attribute cannot be None for this operation")
        else:
            available_daughters = self.irrad_file.get_daughters()

        # Recover all possible reactions
        reactions = self.get_potential_paths(libmanager, lib)

        # perform the selection
        selected_reactions = []
        for reaction in reactions:
            if reaction.daughter in available_daughters:
                # add the reaction to the one to use
                selected_reactions.append(reaction)

        reac_file = ReactionFile(selected_reactions)

        if set_as_attribute:
            self.reac_file = reac_file

        return reac_file

    def smart_translate(
        self,
        activation_lib: str,
        transport_lib: str,
        libmanager: LibManager,
        fix_natural_zaid: bool = False,
    ) -> None:
        """
        Translate the input to another library without relying on old libs.

        Both the activation and transport libraries are changed. The reaction
        file and PIKMT cards are also translated.
        Differently from self.translate(),
        libraries are not modified based on old ones but based on the reaction
        file. This is, to all parent zaids listed in the reactions will be
        assigned the activation_lib, to all others the transport_lib.

        Parameters
        ----------
        activation_lib : str
            library to be used for activation, e.g., 99c
        activation_lib : dict[str, str]
            library to be used for activation, e.g., 31c
        libmanager : LibManager
            Library manager for the conversion.
        fix_natural_zaid: bool
            if True, and additional initial translation with the transport lib
            is done in order to expand the natural zaids. If the transport lib
            do not expand the natural zaid there may be issues.

        Returns
        -------
        None

        """
        if self.reac_file is None:
            raise ValueError("reac_file cannot be None for this operation")

        if fix_natural_zaid:
            # get a first translation to avoid issues with old natural zaids
            self.translate(transport_lib, libmanager)

        active_zaids = []
        transp_zaids = []

        for reaction in self.reac_file.reactions:
            # strip the lib from the parent
            parent = reaction.parent.split(".")[0]
            active_zaids.append(parent)
            reaction.change_lib(activation_lib)

        # Now check for the remaing materials in the input to be assigned
        # to transport
        for material in self.materials.materials:
            for submaterial in material.submaterials:
                for zaid in submaterial.zaidList:
                    zaidnum = zaid.element + zaid.isotope
                    if zaidnum not in active_zaids and zaidnum not in transp_zaids:
                        transp_zaids.append(zaidnum)

        newlib = {activation_lib: active_zaids, transport_lib: transp_zaids}

        # trigger translation of the PIKMT card
        self.add_PIKMT_card()

        # Translate the input with the new lib
        self.materials.translate(newlib, libmanager)

    def add_PIKMT_card(self) -> None:
        """
        Add a PIKMT card to the input file. If a PKMT card is already present
        this will be overridden.

        Returns
        -------
        None.

        """
        key = "PIKMT"
        lines = [key + "\n"]
        for parent in self.reac_file.get_parents():
            lines.append("         {}    {}\n".format(parent, 0))

        card = parser.Card(lines, 5, -1)
        self.other_data[key] = card  # should override other PKMT cards

    def add_track_contribution(
        self, tallykey: str, zaids: list[str], who: str = "parent"
    ):
        """
        Given a list of zaid add the FU bin in the requested tallies in order
        to collect the contribution of them to the tally.

        Parameters
        ----------
        tallykey : str
            ID of the tally onto which to operate (e.g. F4).
        zaids : list[str]
            list of zaid numbers of the parents/daughters (e.g. 1001).
        who : str, optional
            either 'parent' or 'daughter' specifies the types of zaids to
            be tracked. The default is 'parent'.

        Raises
        ------
        ValueError
            check for admissible who parameter.

        Returns
        -------
        bool
            return True if lines were added correctly

        """
        card = self.other_data[tallykey]
        num = str(_get_num_tally(tallykey))

        card.lines.append("FU" + num + " 0\n")

        if who == "parent":
            for zaid in zaids:
                card.lines.append(ADD_LINE_FORMAT.format("-" + str(zaid)))
        elif who == "daughter":
            for zaid in zaids:
                card.lines.append(ADD_LINE_FORMAT.format(zaid))
        else:
            raise ValueError(who + ' is not an admissible "who" parameters')
        card.get_input()


def _get_input_arguments(inputfile: os.PathLike) -> tuple:
    name = os.path.basename(inputfile).split(".")[0]

    # Get the blocks using numjuggler parser
    logging.info("Reading file: {}".format(name))
    jug_cards = parser.get_cards_from_input(inputfile)
    try:
        jug_cardsDic = parser.get_blocks(jug_cards)
    except UnicodeDecodeError as e:
        logging.error("The file contains unicode errors, scan initiated")
        txt = debug_file_unicode(inputfile)
        logging.error("The following error where encountered: \n" + txt)
        raise e

    logging.debug("Reading has finished")

    # Parse the different sections
    header = jug_cardsDic[2][0].lines
    cells = jug_cardsDic[3]
    surfaces = jug_cardsDic[4]
    data = jug_cardsDic[5]

    return cells, surfaces, data, header


def _get_num_tally(key: str) -> int:
    patnum = re.compile(r"\d+")
    try:
        num = patnum.search(key).group()
    except AttributeError:
        # The pattern was not found
        raise ValueError(key + " is not a valid tally ID")

    return int(num)


<<<<<<< HEAD
def _fix_width_write(cells: list) -> list[str]:
    lines = []
    types = type(cells[0])
    max_digits = 4
    # check what is the max cell length
    max_len = 0
    for cell in cells:
        if len(str(cell)) > max_len:
            max_len = len(str(cell))
    # based on that get how many cells can be fit in one line
    if types is int:
        cells_per_line = (128 - 5) // (max_len + 1)
    elif types is float or types is np.float64:
        cells_per_line = (128 - 5) // (max_digits + 6 + 1)  # <x>.<xx>E+00
    else:
        raise NotImplementedError(f"{types} are supported")
    # format cells in a fixed width format with max size 128 char
    cell_str = "     "
    for i, cell in enumerate(cells):
        # add last entry and go to new line
        if i % cells_per_line == 0 and i != 0:
            lines.append(cell_str + "\n")
            cell_str = "     "
        # build line
        if types is int:
            cell_str += f"{cell:<{max_len}} "
        elif types is float or types is np.float64:
            cell_str += f"{cell:.{max_digits}e} "
        else:
            raise NotImplementedError("Only int and float are supported")
    # whatever happens add the last line
    lines.append(cell_str + "\n")
    return lines
=======
def _get_card_key(card: parser.Card) -> str:
    # it may happen that comments have been added to the card. The first non
    # comment line is the one to be used
    d = "\n"
    lines = [e + d for e in card.card().split(d) if e]
    for line in lines:
        if PAT_COMMENT.match(line) is None:
            return line.split()[0].upper()

    # if this point is reached the name has not been found
    raise ValueError(f"No key was found for card {card.card()}")
>>>>>>> 1d753338
<|MERGE_RESOLUTION|>--- conflicted
+++ resolved
@@ -1794,7 +1794,6 @@
     return int(num)
 
 
-<<<<<<< HEAD
 def _fix_width_write(cells: list) -> list[str]:
     lines = []
     types = type(cells[0])
@@ -1828,7 +1827,8 @@
     # whatever happens add the last line
     lines.append(cell_str + "\n")
     return lines
-=======
+
+
 def _get_card_key(card: parser.Card) -> str:
     # it may happen that comments have been added to the card. The first non
     # comment line is the one to be used
@@ -1839,5 +1839,4 @@
             return line.split()[0].upper()
 
     # if this point is reached the name has not been found
-    raise ValueError(f"No key was found for card {card.card()}")
->>>>>>> 1d753338
+    raise ValueError(f"No key was found for card {card.card()}")