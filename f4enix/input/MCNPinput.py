"""
This module is related to the parsing and manipulation of MCNP input files.

The parser is built on the numjuggler python module.

"""
from __future__ import annotations
"""
Copyright 2019 F4E | European Joint Undertaking for ITER and the Development of
Fusion Energy (‘Fusion for Energy’). Licensed under the EUPL, Version 1.2 or - 
as soon they will be approved by the European Commission - subsequent versions
of the EUPL (the “Licence”). You may not use this work except in compliance
with the Licence. You may obtain a copy of the Licence at: 
    https://eupl.eu/1.2/en/ 
Unless required by applicable law or agreed to in writing, software distributed
under the Licence is distributed on an “AS IS” basis, WITHOUT WARRANTIES OR
CONDITIONS OF ANY KIND, either express or implied. See the Licence permissions
and limitations under the Licence.
"""

import os
import logging
import json
import re
from numjuggler import parser
import pandas as pd
import copy

from f4enix.input.materials import MatCardsList, Material
from f4enix.input.libmanager import LibManager
from f4enix.input.auxiliary import debug_file_unicode
from f4enix.constants import PAT_COMMENT, PAT_CARD_KEY, PAT_FMESH_KEY, PAT_NP
from f4enix.input.d1suned import ReactionFile, IrradiationFile, Reaction
from copy import deepcopy


PAT_MT = re.compile(r'm[tx]\d+', re.IGNORECASE)
PAT_BLANK_LINE = re.compile(r'\n[\s\t]*\n')
ADD_LINE_FORMAT = '         {}\n'


class Input:
    def __init__(
            self,
            cells: list[parser.Card],
            surfs: list[parser.Card],
            data: list[parser.Card],
            header: list = None) -> None:
        """Class representing an MCNP input file.

        cells, surfaces, materials and transformations are handled explicitly.
        All other datacards are treated generically for the moment being.
        The parsing is built on the numjuggler python module.

        Parameters
        ----------
        cells : list[parser.Card]
            list of numjuggler.parser.Card objects containing MCNP cells.
        surfs : list[parser.Card]
            list of numjuggler.parser.Card objects containing MCNP surfaces.
        data : list[parser.Card]
            list of numjuggler.parser.Card objects containing MCNP data cards.
        header : list, optional
            list of strings that compose the MCNP header, by default None

        Attributes
        ----------
        cells: dict[str, parser.Card]
            cleaned numjuggler cards for each cells in the input. keys are the
            number of the cells.
        surfs: dict[str, parser.Card]
            cleaned numjuggler cards for each surface in the input. keys are
            the number of the surfaces.
        materials: MatCardsList
            material cards section of the input.
        transformations: list[parser.Card]
            list of transformation datacards (i.e. TRn)
        other_data: list[parser.Card]
            list of all remaining datacards that are treated in a generic way
        tally_keys: list[int]
            ids of the tallies available in the input
        fmesh_keys: list[int]
            ids of the fmeshes available in the input

        Examples
        --------
        The most common way to initiliaze an Input object is from a MCNP input
        file

        >>> from f4enix.input.MCNPinput import Input
        ... # Read the input file
        ... inp = Input.from_input(inpfile)

        >>> inp.cells
        ... # inp.surfs
        {'1': <numjuggler.parser.Card at 0x26535f02a70>,
         '2': <numjuggler.parser.Card at 0x26535f03130>,
         ...
         '128': <numjuggler.parser.Card at 0x26535f48f70>}

        The input can be translated to another library and rewritten to a file

        >>> from f4enix.input.libmanager import LibManager
        ... # Initialize a default nuclear data libraries manager
        ... libmanager = LibManager()
        ... # Translate the input to another library
        ... inp.translate('21c', libmanager)
        ... inp.write(outfile_path)

        Retrieve (and possibly modify) different cards in the input

        >>> print('Cell number 1:')
        ... print(inp.get_cells_by_id([1]))
        ... print('Surfaces number 10 and 20:')
        ... print(inp.get_surfs_by_id([10, 20]))
        ... print('All cells with material M1')
        ... print(inp.get_cells_by_matID(1))
        ... # use this method only if the previous ones
        ... # are not enough
        ... print('Generic way to obtain cards')
        ... print(inp._get_cards_by_id(['SDEF', 'IMP:N,P'], inp.other_data))
        Cell number 1:
        {'1': <numjuggler.parser.Card object at 0x0000026535F02A70>}
        Surfaces number 10 and 20:
        {'10': <numjuggler.parser.Card object at 0x0000026535F491B0>,
        '20': <numjuggler.parser.Card object at 0x0000026535F49390>}
        All cells with material M1
        {'22': <numjuggler.parser.Card object at 0x00000265360E7850>}
        Generic way to obtain cards
        {'SDEF': <numjuggler.parser.Card object at 0x0000026535F4B190>,
        'IMP:N,P': <numjuggler.parser.Card object at 0x0000026535F4A890>}

        Extract a subset of cells depending on some condition and from that
        dump out a minimal working MCNP input that includes all necessary
        surfaces, transformations and materials.

        >>> # --- Extract cells based on material ---
        ... inp = Input.from_input(inpfile)
        ... cells_ids = []  # store here the cells to be extracted
        ... selected_mat = 11
        ... for key, cell in inp.cells.items():
        ...     # get the material of the cell using numjuggler API
        ...     mat = cell._get_value_by_type('mat')
        ...     if mat == selected_mat:
        ...         cells_ids.append(key)
        ... print(cells_ids)
        ... # extract the cells subset to a file
        ... inp.extract_cells(cells_ids, 'outfile.i')

        Get useful summary of the material section of the input in a
        pandas.DataFrame object.

        >>> from f4enix.input.MCNPinput import Input
        ... from f4enix.input.libmanager import LibManager
        ... # Initialize a default nuclear data libraries manager
        ... libmanager = LibManager(xsdir_file='my_xsdir')
        ... inp = Input.from_input(inpfile)
        ... inp.materials.get_info(libmanager, complete=True)
        (                              Atom Fraction  Mass Fraction
        Material Submaterial Element
        m1       1           H             0.021630      -0.019046
                 2           C             0.018920      -0.198524
                 3           N             0.002060      -0.025207
                 4           O             0.027060      -0.378226
                 5           Mg            0.001190      -0.025268
        ...                                     ...            ...
        M29      1           Nb            0.000005      -0.000100
                             Co            0.000041      -0.000500
                             Fe            0.055451      -0.648443
        M30      1           H             0.063398      -0.112140
                             O             0.031622      -0.887860
        [333 rows x 2 columns],
                                    Fraction  Sub-Material Fraction  \
        Material Submaterial Element
        M24      1           Ag       0.000016               0.000016
                             Al       0.000631               0.000631
                             As       0.000023               0.000023
                             Au       0.000009               0.000009
                             Bi       0.000163               0.000163
        ...                                ...                    ...
        m7       2           O        0.033428               1.000000
        m8       1           Be       0.002970               0.034219
        ...
                             Cu                0.944769
                             Ni                0.021012
        m9       1           Be                1.000000
        [333 rows x 3 columns])


        """

        self.cells = self._to_dict(cells)
        self.surfs = self._to_dict(surfs)

        (self.materials, self.transformations,
         self.other_data) = self._parse_data_section(data)

        self.header = header

        # get a list of the tally keys
        tally_keys = []
        fmesh_keys = []
        for key, card in self.other_data.items():
            if card.dtype == 'Fn':
                tally_keys.append(card.name)
            elif PAT_FMESH_KEY.match(key):
                fmesh_keys.append(card.name)
        self.tally_keys = tally_keys
        self.fmesh_keys = fmesh_keys

        # # store also all the original cards for compatibility
        # # with some numjuggler modes
        # cells.extend(surfs)
        # cells.extend(data)

    @classmethod
    def from_input(cls, inputfile: os.PathLike) -> Input:
        """ Generate an Input object from an MCNP input text file using
        numjuggler as a parser

        Parameters
        ----------
        inputfile : os.PathLike
            input file

        Returns
        -------
        Input
            Input object
        """
        cells, surfaces, data, header = _get_input_arguments(inputfile)

        return cls(cells, surfaces, data, header=header)

    @staticmethod
    def _renumber_cells(cells: dict[str, parser.Card],
                        id_map: dict[int, int]) -> None:
        """this acts directly on cells, make copies before use.
        Also, ID in F4Enix dict will not be changed, name will not be
        changed"""

        for cell in cells.values():
            for l, (v, t) in enumerate(cell.values):
                if t == 'cel':
                    cell.values[l] = (id_map[v], t)

    def write(self, outfilepath: os.PathLike, wrap: bool = False) -> None:
        """write the input to a file

        Parameters
        ----------
        outfilepath : os.PathLike
            path to the output file
        wrap : bool
            if true the text is wrapped at 80 char. May cause slowdowns
        """
        logging.info('Writing to {}'.format(outfilepath))

        with open(outfilepath, 'w') as outfile:

            # Add the header lines
            for line in self.header:
                outfile.write(line)
            # Add the cells
            outfile.writelines(self._print_cards(self.cells, wrap=wrap))
            # Add a break
            outfile.write('\n')
            # Add the surfaces
            outfile.writelines(self._print_cards(self.surfs, wrap=wrap))
            # Add a break
            outfile.write('\n')
            
            if len(self.materials.matdic) > 0:
            # Add the material section (they exit without the \n)
                outfile.write(self.materials.to_text()+'\n')
            # Add the translations
            outfile.writelines(self._print_cards(self.transformations,
                                                 wrap=wrap))
            # Add the rest of the datacards
            outfile.writelines(self._print_cards(self.other_data, wrap=wrap))
            # Add a break
            outfile.write('\n')

        logging.info('File was written correctly')

    def translate(self, newlib: str, libmanager: LibManager) -> None:
        """
        Translate the input to another library

        Parameters
        ----------
        newlib : dict | str
            There are a few ways that newlib can be provided:

            1) str (e.g. 31c), the new library to translate to will be the
            one indicated;

            2) dic (e.g. {'98c' : '99c', '31c: 32c'}), the new library is
            determined based on the old library of the zaid

            3) dic (e.g. {'98c': [list of zaids], '31c': [list of zaids]}),
            the new library to be used is explicitly stated depending
            on the zaidnum.

        libmanager : libmanager.LibManager
            Library manager for the conversion.

        Returns
        -------
        None.

        """

        try:
            if newlib[0] == '{':
                # covert the dic
                newlib = json.loads(newlib)
        except KeyError:
            # It is already a dict, pass
            pass

        self.update_zaidinfo(libmanager)
        self.materials.translate(newlib, libmanager)

    def update_zaidinfo(self, lib_manager: LibManager):
        """
        This methods allows to update the in-line comments for every zaids
        containing additional information

        Parameters
        ----------
        lib_manager : libmanager.LibManager
            Library manager for the conversion.

        Returns
        -------
        None.

        """

        self.materials.update_info(lib_manager)

    @staticmethod
    def set_cell_void(cell: parser.Card) -> None:
        if cell.ctype == 3 and cell.get_m() != 0:
            cell.hidden['~'][0] = ''
            cell._set_value_by_type('mat', 0)
            cell._Card__m = 0  # necessary for the get val
        else:
            logging.warning(
                f'cell {cell.name} is either already void or not a cell')

    @staticmethod
    def _print_cards(cards: dict[str, parser.Card],
                     wrap: bool = False) -> list[str]:
        text = []
        for _, card in cards.items():
            text_candidate = card.card(wrap=wrap).strip('\n')+'\n'
            # avoid blank lines
            text_candidate = PAT_BLANK_LINE.sub('\n', text_candidate)
            text.append(text_candidate)
        return text

    @staticmethod
    def _to_dict(cards: list[parser.Card]) -> dict[str, parser.Card]:
        new_cards = {}
        flag_add = False
        for card in cards:

            card.get_values()
            try:
                key = card.name
                key = card.card().split()[0].upper()
                if key in new_cards.keys():
                    raise KeyError('Duplicated card entry: '+key)

            except AttributeError:
                # This means that this is a fake card just made by comments
                # it should be merged with the following card

                # this is true for comments, but sometimes it happens also
                # with real cards due to bugs in numjuggler

                # let's first check if it is a comment
                if PAT_COMMENT.match(card.lines[0]) is not None:
                    comment = card.lines
                    flag_add = True
                    continue
                # and then if it is a proper card
                else:
                    key = card.card().split()[0].upper()
                    if key in new_cards.keys():
                        raise KeyError('Duplicated card entry: '+key)

            if flag_add:
                comment.extend(card.lines)
                card.lines = comment
                card.get_input()
                card.get_values()
                flag_add = False

            new_cards[key] = card

        return new_cards

    @staticmethod
    def _get_cards_by_id(ids: list[str], cards: dict
                         ) -> dict[str, parser.Card]:
        selected_cards = {}
        for id_card in ids:
            try:
                selected_cards[id_card] = cards[id_card]
            except KeyError:
                try:
                    # sometimes it may be with an asterisk
                    selected_cards['*'+id_card] = cards['*'+id_card]
                except KeyError:
                    raise KeyError('The card is not available in the input')

        return selected_cards

    def get_cells_by_id(self, ids: list[int],
                        make_copy: bool = False) -> dict[str, parser.Card]:
        """given a list of cells id return a dictionary of such cells

        Parameters
        ----------
        ids : list[int]
            cells id to be extracted
        make_copy : bool
            if True, makes a deepcopy of the cells instead of working on the
            original ones. Default is False.

        Returns
        -------
        dict
            extracted cells
        """
        str_ids = []
        for id in ids:
            str_ids.append(str(id))
        if make_copy:
            return deepcopy(self._get_cards_by_id(str_ids, self.cells))
        else:
            return self._get_cards_by_id(str_ids, self.cells)

    def get_surfs_by_id(self, ids: list[int]) -> dict[str, parser.Card]:
        """given a list of surfaces id return a dictionary of such surfaces

        Parameters
        ----------
        ids : list[int]
            cells id to be extracted

        Returns
        -------
        dict
            extracted surfaces
        """
        str_ids = []
        for id in ids:
            str_ids.append(str(id))
        return self._get_cards_by_id(str_ids, self.surfs)

    def get_materials_subset(self, ids: list[str] | str) -> MatCardsList:
        """given a list of material ids generate a new MatCardsList with
        the requested subset

        Parameters
        ----------
        ids : Union(list[str]), str)
            ids of the materials to put into the subset

        Returns
        -------
        MatCardsList
            new materials subset
        """
        if type(ids) is str:
            return self.materials[ids.upper()]
        else:
            materials = []
            for id_mat in ids:
                materials.append(self.materials[id_mat.upper()])
            return MatCardsList(materials)

    def get_data_cards(self, ids: list[str] | str) -> dict[str, parser.Card]:
        """Get a tranformation card or an other data card by its key.

        For the moment, transformation cards mixed with other data cards is
        not supported.

        Parameters
        ----------
        ids : list[str] | str
            keys of the cards to retrieve

        Returns
        -------
        dict[str, parser.Card]
            retrieved cards
        """
        if type(ids) is str:
            ids = [ids]

        try:
            cards = self._get_cards_by_id(ids, self.other_data)
        except KeyError:
            cards = self._get_cards_by_id(ids, self.transformations)

        return cards

    def _parse_data_section(self, cards: list[parser.Card]
                            ) -> tuple[MatCardsList,
                                       list[parser.Card],
                                       list[parser.Card]]:

        # first of all correct numjuggler parser
        cards = self._to_dict(cards)

        materials = []  # store here the materials
        transformations = {}  # store translations
        other_data = {}  # store here the other data cards

        for key, card in cards.items():
            key = self._clean_card_name(key)
            try:
                if card.values[0][1] == 'mat':
                    if (PAT_MT.match(card.lines[0]) or
                            PAT_MT.match(card.lines[-1])):
                        # mt or mx cards should be added to the previous
                        # material
                        materials[-1].add_mx(card)
                    else:
                        materials.append(Material.from_text(card.lines))

                elif card.dtype == 'TRn':
                    transformations[key] = card

                else:
                    other_data[key] = card

            except IndexError:
                # this means that there were no values
                other_data[key] = card

        return MatCardsList(materials), transformations, other_data

    def extract_cells(self, cells: list[int], outfile: os.PathLike,
<<<<<<< HEAD
                      renumber_from: int = None, keep_universe:bool = True,
                      keep_fill:bool = True, extract_fillers:bool = True):
        """given a list of cells, dumps a minimum MCNP working file that
        includes all the requested cells, defined surfaces, materials and
        translations.
        TODO: if keep_universe is False: the cell definitions of the original input
         class will be modified. This may be undesirable.
=======
                      renumber_from: int = None, keep_universe: bool = True, 
                      extract_fillers: bool = True):
        """given a list of cells, dumps a minimum MCNP working file.

        The file will includes all the requested cells, defined surfaces,
        materials and translations.
>>>>>>> 78e9751b

        Parameters
        ----------
        cells : list[int]
            desired list of cells
        outfile : os.PathLike
            path to the file where the MCNP input needs to be dumped
        renumber_from : int
            apply a renumbering to the extracted cells starting from the 
            specified int. It is important to notice that this renumbering
            DOES NOT SUPPORT # operator for the moment being.
            Default is None, no renumbering is applied.
        keep_universe: bool
            If True keeps the 'U=' key in the cell cards, otherwise that is
            removed. Default is True.
        extract_fillers: bool
            if True extract also the cells belonging to a universe that is
            used in a 'FILL=' keyword. This happens recursively. default is
            True.
        """

        logging.info('Collecting the cells, surfaces, materials and transf.')
        cset = set(cells)

        # first, get all surfaces needed to represent the cn cell.
        sset = set()  # surfaces
        mset = set()  # material
        # tset = set()  # transformations
        cell_set = copy.deepcopy(cset)

        # duplicate the final set and work on a dynamic set that contains only 
        # new cells at each loop
        cell_set = deepcopy(cset)

        # next runs: find all other cells:
        again = True
        while again:
            again = False
            new_set = set()
            uni_set = set()
<<<<<<< HEAD
            for cell_num in cell_set:
                c = self.cells[cell_num]
                cref_i = c.get_refcells()
                cref = {str(integer) for integer in cref_i}
                new_set |= cref
=======
            # loop over cells to extract
            for cell_num in cell_set:
                c = self.cells[str(cell_num)]
                # get hash cells in the cells that have to be extracted
                cref = c.get_refcells()
                # add the hash cells to extraction list
                new_set |= cref
                # collect universes in the definition of cells
>>>>>>> 78e9751b
                if extract_fillers:
                    fill = c.get_f()
                    if fill is not None:
                        uni_set.add(fill)
<<<<<<< HEAD
            
            if extract_fillers:
                for key, c in self.cells.items():
                    if c.get_u() in uni_set:
                        new_set.add(key)

            cell_set = new_set - cell_set
            if cell_set:
                again = True
                cset |= cell_set

        # Get all surfaces and materials
        # define dict holding map old IDs new IDs for cell renumbering
        # only way to protect old cells is to copy them
        
        cells_cards = self.get_cells_by_id(cset)
        new_cells_cards = None
        if not keep_universe or not keep_fill or renumber_from is not None:
            new_cells_cards = copy.deepcopy(cells_cards)
            renumber_dict = {}

=======
            # if one wants to extract also lower levels, loop over universes 
            # and collect their cells
            if extract_fillers:
                for key, c in self.cells.items():
                    if c.get_u() in uni_set:
                        new_set.add(c.values[0][0])
            # get the new set with the cells to be checked
            cell_set = new_set - cell_set
            # check if loop is to be repeated
            if cell_set:
                again = True
                cset |= cell_set
        
        # sort the set
        cset = list(cset)
        cset.sort()

        # create a copy if modifications are needed on the cells
        if renumber_from is not None or not keep_universe:
            cells_cards = self.get_cells_by_id(cset, make_copy=True)
        else:
            cells_cards = self.get_cells_by_id(cset)

        # Get all surfaces and materials
        renumber_map = {}  # used only if renumbering
>>>>>>> 78e9751b
        for i, (_, cell) in enumerate(cells_cards.items()):
            for v, t in cell.values:
                if t == 'sur':
                    sset.add(v)
                elif t == 'mat':
                    if int(v) != 0:  # void material is not defined in a card
                        mset.add('M'+str(v))
            if renumber_from is not None:
<<<<<<< HEAD
                renumber_dict[cell.values[0][0]] = i + renumber_from
                # add here couple old id new id to dict
            if not keep_universe and cell.values[0][0] in cells:
                remove_u(new_cells_cards[_])
            if not keep_fill and cell.values[0][0] in cells:
                new_cells_cards[_].remove_fill()
=======
                renumber_map[cell.values[0][0]] = i + renumber_from
            if not keep_universe and cell.values[0][0] in cells:
                remove_u(cells_cards[_])
        
        if renumber_from is not None:
            self._renumber_cells(cells_cards, renumber_map)
>>>>>>> 78e9751b

        # Do not bother for the moment in selecting also the transformations

        #                     elif t == 'tr':
        #                         tset.add(v)

        # # final run: for all cells find surfaces, materials, etc.
        # for key, surf in self.surfs.items():
        #     if key in sset:
        #         # surface card can refer to tr
        #         for v, t in surf.values:
        #             if t == 'tr':
        #                 tset.add(v)
<<<<<<< HEAD
        if renumber_from is not None:
            for _, cell in new_cells_cards.items():
                for l, (v, t) in enumerate(cell.values):
                    if t == 'cel':
                        cell.values[l] = (renumber_dict[v], t)
        # re-iterate on all extracted cells to change the"cel" value
        # according to map
        if new_cells_cards is not None:
            cells_cards = new_cells_cards
=======
        # order surfaces
        sset = list(sset)
        sset.sort()
>>>>>>> 78e9751b

        logging.info('write MCNP reduced input')
        with open(outfile, 'w') as outfile:
            # Add the header lines
            for line in self.header:
                outfile.write(line)
            # Add the cells
            outfile.writelines(self._print_cards(cells_cards))
            # Add a break
            outfile.write('\n')
            # Add the surfaces
            surfs = self.get_surfs_by_id(sset)
            outfile.writelines(self._print_cards(surfs))
            # Add a break
            outfile.write('\n')
            # Add materials
            materials = self.get_materials_subset(mset)
            if len(materials.matdic) > 0:
                outfile.write(materials.to_text()+'\n')
<<<<<<< HEAD
            outfile.writelines(self._print_cards(self.transformations, wrap=True))
=======
            outfile.writelines(self._print_cards(self.transformations))
>>>>>>> 78e9751b

        logging.info('input written correctly')

    def extract_universe(self, universe: int, outfile: os.PathLike):
        """Dumps a minimum MCNP working file that
        includes all the cells, surfaces, materials and
        translations of the universe. The resulting file doesn't have the universe
        keyword in the cell definitions

        Parameters
        ----------
        universe : int
            universe id to be extracted
        outfile : os.PathLike
            path to the file where the MCNP input needs to be dumped
        """
        cell_ids_to_extract = []
        for cell_id, cell in self.cells.items():
            cell_universe = cell.get_u()

            if cell_universe == universe:
                cell_ids_to_extract.append(cell.values[0][0])
                
        self.extract_cells(
            cells=cell_ids_to_extract, 
            outfile=outfile, 
            keep_universe=False
            )

    @staticmethod
    def _clean_card_name(key: str) -> str:
        # this is to clean cases like:
        # *TR1 -> TR1
        # F6:N,P -> F6
        try:
            newkey = PAT_CARD_KEY.search(key).group()
        except AttributeError:
            logging.debug('the following key was not cleaned: '+key)
            newkey = key

        return newkey

    def get_cells_by_matID(self, matID: int,
                           deepcopy_flag: bool = True
                           ) -> dict[str, parser.Card]:
        """Given a material ID return a dictionary {key, card} of all
        the cells to which that material is assigned to.

        The cells that are returned are deepcopies of the original ones.

        Parameters
        ----------
        matID : int
            material ID to filter the cells
        deepcopy_flag: bool
            if False, the cells are not copied. Default is True

        Returns
        -------
        dict[int, parser.Card]
            cells to which the material is assigned to
        """
        logging.debug('get cells for material {} requested'.format(matID))
        filtered_cells = {}
        for key, cell in self.cells.items():
            if cell._get_value_by_type('mat') == int(matID):
                if deepcopy_flag:
                    filtered_cells[key] = deepcopy(cell)
                else:
                    filtered_cells[key] = cell
        return filtered_cells

    def scale_densities(self, factor: float) -> None:
        """Scale the density values of all cells by the same factor. Void
        cells are ignored. Resulting density will be equal to
        original_density*factor

        Parameters
        ----------
        factor : float
            scaling factors for the densities
        """
        for key, cell in self.cells.items():
            if not cell._get_value_by_type('mat') == 0:
                density = cell.get_d()
                newdensity = float('{:.5e}'.format(density*factor))
                cell.set_d(newdensity)

    def get_cells_summary(self) -> pd.DataFrame:
        """Get a summary of infos for each cell

        A DataFrame is returned where for each cell is listed the material,
        density, universe and filler is present.

        Returns
        -------
        pd.DataFrame
            Summary of cells info
        """
        rows = []
        for key, cell in self.cells.items():
            row = {'cell': int(key)}
            row['material'] = cell.get_m()
            row['density'] = cell.get_d()
            row['universe'] = cell.get_u()
            row['filler'] = cell.get_f()
            rows.append(row)

        df = pd.DataFrame(rows)
        return df.set_index('cell').sort_index()

    def _get_tally_cards(self, idx: int,
                         ) -> list[str]:
        keys = []
        pat = re.compile(r'F[a-zA-Z]*{}$'.format(idx))
        for key, _ in self.other_data.items():
            if pat.match(key) is not None:
                keys.append(key)
        return keys

    def _retrieve_input(self, tag: str) -> str:
        # get the FC comment excluding the FC tag
        comment_line = self.other_data[tag].input[0]
        inp = comment_line.replace(tag, '').strip()
        inp = inp.replace(tag.lower(), '').strip()
        return inp

    def get_tally_summary(self, fmesh: bool = False) -> pd.DataFrame:
        """Get a summary of the tallies defined in the input

        Both normal tallies and fmeshes can be requested. For each tally the
        number, particle, description and multiplier are listed (if available)

        Parameters
        ----------
        fmesh : bool, optional
            if True produced a summary for the fmehses instead of for the
            normal tallies, by default False

        Returns
        -------
        pd.DataFrame
            summary info on defined tallies

        """

        if fmesh:
            tag_tally = 'FMESH'
            tallies = self.fmesh_keys
        else:
            tag_tally = 'F'
            tallies = self.tally_keys

        rows = []
        for key in tallies:
            desc = pd.NA
            particle = pd.NA
            multiplier = None
            card_keys = self._get_tally_cards(key)
            for aux_key in card_keys:
                if aux_key[:2] == 'FC':
                    desc = self._retrieve_input(aux_key)
                elif aux_key == tag_tally+str(key):
                    line = self.other_data[aux_key].input[0]
                    particle = PAT_NP.search(line).group().upper().strip(':')
                elif aux_key[:2] == 'FM':
                    multiplier = self._retrieve_input(aux_key).split()

            row = {'Tally': key, 'Particle': particle, 'Description': desc}

            if multiplier is not None:
                row['Normalization'] = multiplier[0]
                if len(multiplier) > 1:
                    row['Other multipliers'] = multiplier[1:]
                else:
                    row['Other multipliers'] = pd.NA
            else:
                row['Normalization'] = pd.NA
                row['Other multipliers'] = pd.NA

            rows.append(row)

        return pd.DataFrame(rows).set_index("Tally").sort_index()

    def replace_material(self, new_mat_id: int,
                         new_density: str,
                         old_mat_id: int,
                         u_list: list[int] = None
                         ) -> None:
        """Replace a material and density in the input with other values.

        Parameters
        ----------
        new_mat_id : int
            id of the new material (0 for void)
        new_density : str
            new value for the density (including sign)
        old_mat_id : int
            id of the material to be repèlaced
        u_list : list[int]
            change the material only if cells belong to one of the universes
            in the list. By default is None, all cells are affected.

        Raises
        ------
        NotImplementedError
            The capability to switch from a void cell to a filled cell is not
            implemented yet. Viceversa is possible.
        """
        if old_mat_id == 0:
            raise NotImplementedError('Cannot change a void cell')

        for _, cell in self.cells.items():
            in_universe = False
            # check if universe is a parameter
            if u_list is not None:
                if cell.get_u() in u_list:
                    in_universe = True
            else:
                # always in universe, default is always
                in_universe = True

            # If the material needs change and in universe
            if cell.get_m() == old_mat_id and in_universe:
                # Void needs to be handle in a specific way
                if new_mat_id == 0:
                    Input.set_cell_void(cell)
                else:
                    cell._set_value_by_type('mat', new_mat_id)
                    cell._Card__m = new_mat_id  # necessary for the get val
                    cell.set_d(new_density)


class D1S_Input(Input):

    def __init__(self, cells: list[parser.Card], surfs: list[parser.Card],
                 data: list[parser.Card], header: list = None,
                 irrad_file: IrradiationFile = None,
                 reac_file: ReactionFile = None) -> None:
        """Children of the :py:class:`Input`.

        it includes also the reaction and irradiation files necessary for a 
        D1S-UNED run and defines additional methods related to them.

        Parameters
        ----------
        cells : list[parser.Card]
            list of numjuggler.parser.Card objects containing MCNP cells.
        surfs : list[parser.Card]
            list of numjuggler.parser.Card objects containing MCNP surfaces.
        data : list[parser.Card]
            list of numjuggler.parser.Card objects containing MCNP data cards.
        header : list, optional
            list of strings that compose the MCNP header, by default None
        irrad_file : IrradiationFile, optional
            irradiation file object, by default None
        reac_file : ReactionFile, optional
            readtion file object, by default None

        Attributes
        ----------
        irrad_file : IrradiationFile
            irradiation file object
        reac_file : ReactionFile
            readtion file object

        Examples
        --------
        translate the input defining an activation and transport library.
        the reaction file will be used to identify to which isotopes the
        activation library has to be assigned.

        >>> from f4enix.input.MCNPinput import D1S_Input
        ... from f4enix.input.libmanager import LibManager
        ... d1s_inp = D1S_Input.from_input('d1stest.i', irrad_file='irr_test',
        ...                                reac_file='reac_fe')
        ... d1s_inp.smart_translate('99c', '00c', LibManager())
        """

        super().__init__(cells, surfs, data, header=header)
        self.irrad_file = irrad_file
        self.reac_file = reac_file

    @classmethod
    def from_input(cls, inputfile: os.PathLike, irrad_file: os.PathLike = None,
                   reac_file: os.PathLike = None) -> D1S_Input:
        """Generate a D1S-UNED input file.

        this includes also the reaction and irradiation files.

        Parameters
        ----------
        inputfile : os.PathLike
            path to the MCNP input (D1S)
        irrad_file : os.PathLike, optional
            path to the irradiation file, by default None (no file associated)
        reac_file : os.PathLike, optional
            path to the reaction file, by default None (no file associated)

        Returns
        -------
        D1S_Input
            generated D1S_Input object
        """
        cells, surfaces, data, header = _get_input_arguments(inputfile)
        if irrad_file is not None:
            irrad_file = IrradiationFile.from_text(irrad_file)
        if reac_file is not None:
            reac_file = ReactionFile.from_text(reac_file)

        return D1S_Input(cells, surfaces, data, header=header,
                         irrad_file=irrad_file, reac_file=reac_file)

    def get_potential_paths(self, libmanager: LibManager,
                            lib: str) -> list[Reaction]:
        """Given an activation library, return a list of all possible reactions
        paths foreseen by the libmanager that can originate from the material
        section of the input.

        Parameters
        ----------
        libmanager : LibManager
            Handlers of cross sections operations
        lib : str
            activation library to be used (e.g. 99c)

        Returns
        -------
        list[Reaction]
            list of Reaction objects describing all possible paths included in
            LibManager
        """
        reactions = []
        for material in self.materials.materials:
            for submat in material.submaterials:
                for zaid in submat.zaidList:
                    parent = zaid.element+zaid.isotope
                    zaidreactions = libmanager.get_reactions(lib, parent)
                    # if len(zaidreactions) > 0:
                    #     # it is a parent only if reactions are available
                    #     parentlist.append(parent)
                    for MT, daughter in zaidreactions:
                        reactions.append((parent, MT, daughter))
                        # daughterlist.append(daughter)

        reactions = list(set(reactions))
        reactions.sort()
        # --- Build the reactions and reaction file ---
        reaction_list = []
        for parent, MT, daughter in reactions:
            parent = parent+'.'+lib
            # Build a comment
            _, parent_formula = libmanager.get_zaidname(parent)
            _, daughter_formula = libmanager.get_zaidname(daughter)
            comment = '{} -> {}'.format(parent_formula, daughter_formula)

            rx = Reaction(parent, MT, daughter, comment=comment)
            reaction_list.append(rx)

        return reaction_list

    def get_reaction_file(self, libmanager: LibManager, lib: str,
                          set_as_attribute: bool = True
                          ) -> ReactionFile:
        """
        Get a reaction file suitable for the input.

        The reaction file is built selecting from all the possible reaction
        paths that can originate in the model due to its material cards only
        the reactions that lead to a daughter listed in the irradiation file.
        By default this is added as the reac_file for the input.

        Parameters
        ----------
        libmanager : LibManager
            Object handling all cross-sections related operations.
        lib : str
            library suffix to be used.
        set_as_attribute: bool
            if True (default) the reactionfile is saved as the self.reac_file

        Returns
        -------
        ReactionFile
            Object representing the react file for D1S.

        Raises
        ------
        ValueError
            if no irradiation files have been assigned yet to the input

        """
        # irrad file is necessary for this operation
        # recover all available daughters
        if self.irrad_file is None:
            raise ValueError(
                'irrad_file attribute cannot be None for this operation')
        else:
            available_daughters = self.irrad_file.get_daughters()

        # Recover all possible reactions
        reactions = self.get_potential_paths(libmanager, lib)

        # perform the selection
        selected_reactions = []
        for reaction in reactions:
            if reaction.daughter in available_daughters:
                # add the reaction to the one to use
                selected_reactions.append(reaction)

        reac_file = ReactionFile(selected_reactions)

        if set_as_attribute:
            self.reac_file = reac_file

        return reac_file

    def smart_translate(self, activation_lib: str, transport_lib: str,
                        libmanager: LibManager,
                        fix_natural_zaid: bool = False) -> None:
        """
        Translate the input to another library without relying on old libs.

        Both the activation and transport libraries are changed. The reaction
        file and PIKMT cards are also translated.
        Differently from self.translate(),
        libraries are not modified based on old ones but based on the reaction
        file. This is, to all parent zaids listed in the reactions will be
        assigned the activation_lib, to all others the transport_lib.

        Parameters
        ----------
        activation_lib : str
            library to be used for activation, e.g., 99c
        activation_lib : dict[str, str]
            library to be used for activation, e.g., 31c
        libmanager : LibManager
            Library manager for the conversion.
        fix_natural_zaid: bool
            if True, and additional initial translation with the transport lib
            is done in order to expand the natural zaids. If the transport lib
            do not expand the natural zaid there may be issues.

        Returns
        -------
        None

        """
        if self.reac_file is None:
            raise ValueError(
                'reac_file cannot be None for this operation'
            )

        if fix_natural_zaid:
            # get a first translation to avoid issues with old natural zaids
            self.translate(transport_lib, libmanager)

        active_zaids = []
        transp_zaids = []

        for reaction in self.reac_file.reactions:
            # strip the lib from the parent
            parent = reaction.parent.split('.')[0]
            active_zaids.append(parent)
            reaction.change_lib(activation_lib)

        # Now check for the remaing materials in the input to be assigned
        # to transport
        for material in self.materials.materials:
            for submaterial in material.submaterials:
                for zaid in submaterial.zaidList:
                    zaidnum = zaid.element+zaid.isotope
                    if (zaidnum not in active_zaids and
                            zaidnum not in transp_zaids):
                        transp_zaids.append(zaidnum)

        newlib = {activation_lib: active_zaids, transport_lib: transp_zaids}

        # trigger translation of the PIKMT card
        self.add_PIKMT_card()

        # Translate the input with the new lib
        self.materials.translate(newlib, libmanager)

    def add_PIKMT_card(self) -> None:
        """
        Add a PIKMT card to the input file. If a PKMT card is already present
        this will be overridden.

        Returns
        -------
        None.

        """
        key = 'PIKMT'
        lines = [key+'\n']
        for parent in self.reac_file.get_parents():
            lines.append('         {}    {}\n'.format(parent, 0))

        card = parser.Card(lines, 5, -1)
        self.other_data[key] = card  # should override other PKMT cards

    def add_track_contribution(self, tallykey: str, zaids: list[str],
                               who: str = 'parent'):
        """
        Given a list of zaid add the FU bin in the requested tallies in order
        to collect the contribution of them to the tally.

        Parameters
        ----------
        tallykey : str
            ID of the tally onto which to operate (e.g. F4).
        zaids : list[str]
            list of zaid numbers of the parents/daughters (e.g. 1001).
        who : str, optional
            either 'parent' or 'daughter' specifies the types of zaids to
            be tracked. The default is 'parent'.

        Raises
        ------
        ValueError
            check for admissible who parameter.

        Returns
        -------
        bool
            return True if lines were added correctly

        """
        card = self.other_data[tallykey]
        num = str(_get_num_tally(tallykey))

        card.lines.append('FU'+num+' 0\n')

        if who == 'parent':
            for zaid in zaids:
                card.lines.append(ADD_LINE_FORMAT.format('-'+str(zaid)))
        elif who == 'daughter':
            for zaid in zaids:
                card.lines.append(ADD_LINE_FORMAT.format(zaid))
        else:
            raise ValueError(who+' is not an admissible "who" parameters')
        card.get_input()


def _get_input_arguments(inputfile: os.PathLike
                            ) -> tuple:
    name = os.path.basename(inputfile).split(".")[0]

    # Get the blocks using numjuggler parser
    logging.info('Reading file: {}'.format(name))
    jug_cards = parser.get_cards_from_input(inputfile)
    try:
        jug_cardsDic = parser.get_blocks(jug_cards)
    except UnicodeDecodeError as e:
        logging.error('The file contains unicode errors, scan initiated')
        txt = debug_file_unicode(inputfile)
        logging.error('The following error where encountered: \n'+txt)
        raise e

    logging.debug('Reading has finished')

    # Parse the different sections
    header = jug_cardsDic[2][0].lines
    cells = jug_cardsDic[3]
    surfaces = jug_cardsDic[4]
    data = jug_cardsDic[5]

    return cells, surfaces, data, header


def _get_num_tally(key: str) -> int:
    patnum = re.compile(r'\d+')
    try:
        num = patnum.search(key).group()
    except AttributeError:
        # The pattern was not found
        raise ValueError(key+' is not a valid tally ID')

    return int(num)

<<<<<<< HEAD
def remove_u(cell: parser.Card):
    new_input = []
    for input_part in cell.input:
        new_input.append(re.sub(r"[uU]=\{:<\d+\}", "", input_part))    
    cell.input = new_input
=======
def remove_u(cell: parser.Card) -> None:
    """given a cell, it removes the universe option from its definition.

    Parameters
    ----------
    cell : parser.Card
        cell from which the universe has to be removed

    """
    # initialize new input list
    new_input = []
    # remove universe option from input template
    for input_part in cell.input:
        new_input.append(re.sub(r"[uU]=\{:<\d+\}", "", input_part))

    # assign new input to cell   
    cell.input = new_input
    # remove value associated to the universe in 'values'
>>>>>>> 78e9751b
    for b, (t, v) in enumerate(cell.values):
        if v == 'u':
            cell.values.pop(b)
            break
<<<<<<< HEAD
    cell.__u = None
    return
=======
    # reset universe private value (i know this is not a good practice, tbd)
    cell._Card__u = None
>>>>>>> 78e9751b
<|MERGE_RESOLUTION|>--- conflicted
+++ resolved
@@ -547,22 +547,12 @@
         return MatCardsList(materials), transformations, other_data
 
     def extract_cells(self, cells: list[int], outfile: os.PathLike,
-<<<<<<< HEAD
-                      renumber_from: int = None, keep_universe:bool = True,
-                      keep_fill:bool = True, extract_fillers:bool = True):
-        """given a list of cells, dumps a minimum MCNP working file that
-        includes all the requested cells, defined surfaces, materials and
-        translations.
-        TODO: if keep_universe is False: the cell definitions of the original input
-         class will be modified. This may be undesirable.
-=======
                       renumber_from: int = None, keep_universe: bool = True, 
                       extract_fillers: bool = True):
         """given a list of cells, dumps a minimum MCNP working file.
 
         The file will includes all the requested cells, defined surfaces,
         materials and translations.
->>>>>>> 78e9751b
 
         Parameters
         ----------
@@ -603,13 +593,6 @@
             again = False
             new_set = set()
             uni_set = set()
-<<<<<<< HEAD
-            for cell_num in cell_set:
-                c = self.cells[cell_num]
-                cref_i = c.get_refcells()
-                cref = {str(integer) for integer in cref_i}
-                new_set |= cref
-=======
             # loop over cells to extract
             for cell_num in cell_set:
                 c = self.cells[str(cell_num)]
@@ -618,34 +601,10 @@
                 # add the hash cells to extraction list
                 new_set |= cref
                 # collect universes in the definition of cells
->>>>>>> 78e9751b
                 if extract_fillers:
                     fill = c.get_f()
                     if fill is not None:
                         uni_set.add(fill)
-<<<<<<< HEAD
-            
-            if extract_fillers:
-                for key, c in self.cells.items():
-                    if c.get_u() in uni_set:
-                        new_set.add(key)
-
-            cell_set = new_set - cell_set
-            if cell_set:
-                again = True
-                cset |= cell_set
-
-        # Get all surfaces and materials
-        # define dict holding map old IDs new IDs for cell renumbering
-        # only way to protect old cells is to copy them
-        
-        cells_cards = self.get_cells_by_id(cset)
-        new_cells_cards = None
-        if not keep_universe or not keep_fill or renumber_from is not None:
-            new_cells_cards = copy.deepcopy(cells_cards)
-            renumber_dict = {}
-
-=======
             # if one wants to extract also lower levels, loop over universes 
             # and collect their cells
             if extract_fillers:
@@ -671,7 +630,6 @@
 
         # Get all surfaces and materials
         renumber_map = {}  # used only if renumbering
->>>>>>> 78e9751b
         for i, (_, cell) in enumerate(cells_cards.items()):
             for v, t in cell.values:
                 if t == 'sur':
@@ -680,21 +638,12 @@
                     if int(v) != 0:  # void material is not defined in a card
                         mset.add('M'+str(v))
             if renumber_from is not None:
-<<<<<<< HEAD
-                renumber_dict[cell.values[0][0]] = i + renumber_from
-                # add here couple old id new id to dict
-            if not keep_universe and cell.values[0][0] in cells:
-                remove_u(new_cells_cards[_])
-            if not keep_fill and cell.values[0][0] in cells:
-                new_cells_cards[_].remove_fill()
-=======
                 renumber_map[cell.values[0][0]] = i + renumber_from
             if not keep_universe and cell.values[0][0] in cells:
                 remove_u(cells_cards[_])
         
         if renumber_from is not None:
             self._renumber_cells(cells_cards, renumber_map)
->>>>>>> 78e9751b
 
         # Do not bother for the moment in selecting also the transformations
 
@@ -708,21 +657,9 @@
         #         for v, t in surf.values:
         #             if t == 'tr':
         #                 tset.add(v)
-<<<<<<< HEAD
-        if renumber_from is not None:
-            for _, cell in new_cells_cards.items():
-                for l, (v, t) in enumerate(cell.values):
-                    if t == 'cel':
-                        cell.values[l] = (renumber_dict[v], t)
-        # re-iterate on all extracted cells to change the"cel" value
-        # according to map
-        if new_cells_cards is not None:
-            cells_cards = new_cells_cards
-=======
         # order surfaces
         sset = list(sset)
         sset.sort()
->>>>>>> 78e9751b
 
         logging.info('write MCNP reduced input')
         with open(outfile, 'w') as outfile:
@@ -742,11 +679,7 @@
             materials = self.get_materials_subset(mset)
             if len(materials.matdic) > 0:
                 outfile.write(materials.to_text()+'\n')
-<<<<<<< HEAD
-            outfile.writelines(self._print_cards(self.transformations, wrap=True))
-=======
             outfile.writelines(self._print_cards(self.transformations))
->>>>>>> 78e9751b
 
         logging.info('input written correctly')
 
@@ -1328,13 +1261,6 @@
 
     return int(num)
 
-<<<<<<< HEAD
-def remove_u(cell: parser.Card):
-    new_input = []
-    for input_part in cell.input:
-        new_input.append(re.sub(r"[uU]=\{:<\d+\}", "", input_part))    
-    cell.input = new_input
-=======
 def remove_u(cell: parser.Card) -> None:
     """given a cell, it removes the universe option from its definition.
 
@@ -1353,15 +1279,9 @@
     # assign new input to cell   
     cell.input = new_input
     # remove value associated to the universe in 'values'
->>>>>>> 78e9751b
     for b, (t, v) in enumerate(cell.values):
         if v == 'u':
             cell.values.pop(b)
             break
-<<<<<<< HEAD
-    cell.__u = None
-    return
-=======
     # reset universe private value (i know this is not a good practice, tbd)
-    cell._Card__u = None
->>>>>>> 78e9751b
+    cell._Card__u = None