--- conflicted
+++ resolved
@@ -25,12 +25,8 @@
 import logging
 import docx
 
-<<<<<<< HEAD
 from typing import Union
 from docx.shared import Inches, Mm
-=======
-from docx.shared import Mm
->>>>>>> f521cb36
 from docx.enum.text import WD_ALIGN_PARAGRAPH
 from docx.enum.section import WD_ORIENT
 from PIL import Image, ImageOps
